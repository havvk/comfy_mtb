--- conflicted
+++ resolved
@@ -1,13 +1,8 @@
 from ..log import log
 
 
-<<<<<<< HEAD
-class AnimationBuilder:
-    """Node built around the idea of values over a queue of frames."""
-=======
 class MTB_AnimationBuilder:
     """Simple maths for animation."""
->>>>>>> cbb5dd2c
 
     @classmethod
     def INPUT_TYPES(cls):
